--- conflicted
+++ resolved
@@ -1,8 +1,4 @@
-<<<<<<< HEAD
-#use wml::debian::translation-check translation="9cb3bd8506c3999b0d46e014b126e07f7fe0d785" mindelta="1"
-=======
 #use wml::debian::translation-check translation="a26fc1a0cf33422e27cb70072ecad746749afe71" mindelta="1"
->>>>>>> e7760831
 <define-tag description>sikkerhedsopdatering</define-tag>
 <define-tag moreinfo>
 
@@ -21,17 +17,10 @@
     kan opnås uden behov for genstart, ved at opsætte sysctl'erne:</p>
 
     <code>
-<<<<<<< HEAD
-    net.ipv4.ipfrag_low_thresh = 196608
-    net.ipv6.ip6frag_low_thresh = 196608
-    net.ipv4.ipfrag_high_thresh = 262144
-    net.ipv6.ip6frag_high_thresh = 262144
-=======
     net.ipv4.ipfrag_low_thresh = 196608<br/>
     net.ipv6.ip6frag_low_thresh = 196608<br/>
     net.ipv4.ipfrag_high_thresh = 262144<br/>
     net.ipv6.ip6frag_high_thresh = 262144<br/>
->>>>>>> e7760831
     </code>
 
     <p>Det er fortsat muligt at forøge standardværdierne den lokale opsætning,
